--- conflicted
+++ resolved
@@ -5,29 +5,21 @@
 """
 
 from __future__ import annotations
-<<<<<<< HEAD
+
+from typing import List, Tuple
 
 import torch
+import torch.nn as nn
+from einops import rearrange
+from torch import Tensor, int32
 from einops import pack, rearrange, unpack
 from torch import Tensor, int32, nn
 from torch.cuda.amp import autocast
 from torch.nn import Module
 
-=======
-
-from typing import List, Tuple
-
-import torch
-import torch.nn as nn
-from einops import rearrange
-from torch import Tensor, int32
-from torch.cuda.amp import autocast
-from torch.nn import Module
-
 from vector_quantize_pytorch.utils import default, exists, pack_one, unpack_one
 
 # tensor helpers
->>>>>>> 6053135a
 
 def round_ste(features: Tensor) -> Tensor:
     """Round with straight through gradients."""
@@ -246,14 +238,7 @@
         if features.dtype not in self.allowed_dtypes:
             features = features.float()
 
-<<<<<<< HEAD
         codes = self.quantize(features)
-=======
-        codes = self.quantize(z)
-
-        # returning indices could be optional
-
->>>>>>> 6053135a
         indices = None
 
         if self.return_indices:
