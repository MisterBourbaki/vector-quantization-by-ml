--- conflicted
+++ resolved
@@ -6,16 +6,12 @@
 An entropy penalty is used to encourage utilization.
 """
 
-<<<<<<< HEAD
 from math import log2, ceil
 from functools import partial, cache
 from collections import namedtuple
 import torch.distributed as dist
-=======
-from collections import namedtuple
 from functools import partial
 from math import ceil, log2
->>>>>>> 27923e4e
 
 import torch
 import torch.nn.functional as F
@@ -38,7 +34,6 @@
 
 LossBreakdown = namedtuple('LossBreakdown', ['per_sample_entropy', 'batch_entropy', 'commitment'])
 
-<<<<<<< HEAD
 # distributed helpers
 
 @cache
@@ -84,8 +79,6 @@
 def entropy(prob):
     return (-prob * log(prob)).sum(dim=-1)
 
-=======
->>>>>>> 27923e4e
 # cosine sim linear
 
 class CosineSimLinear(Module):
