<<<<<<< HEAD
from functools import partial, cache
from collections import namedtuple

import torch
from torch.nn import Module
from torch import nn, einsum
import torch.nn.functional as F
=======
from functools import partial
from typing import Callable

import torch
>>>>>>> 27923e4e
import torch.distributed as distributed
import torch.nn.functional as F
from einops import rearrange, reduce, repeat
from torch import einsum, nn
from torch.cuda.amp import autocast
from torch.optim import Optimizer

from vector_quantize_pytorch.utils import (
    default,
    exists,
    log,
    noop,
    pack_one,
    unpack_one,
)


def identity(t):
    return t

def l2norm(t):
    return F.normalize(t, p = 2, dim = -1)

def Sequential(*modules):
    modules = [*filter(exists, modules)]
    if len(modules) == 0:
        return None
    elif len(modules) == 1:
        return modules[0]

    return nn.Sequential(*modules)

def cdist(x, y):
    x2 = reduce(x ** 2, 'b n d -> b n', 'sum')
    y2 = reduce(y ** 2, 'b n d -> b n', 'sum')
    xy = einsum('b i d, b j d -> b i j', x, y) * -2
    return (rearrange(x2, 'b i -> b i 1') + rearrange(y2, 'b j -> b 1 j') + xy).clamp(min = 0).sqrt()

<<<<<<< HEAD
def log(t, eps = 1e-20):
    return torch.log(t.clamp(min = eps))

def entropy(prob, eps = 1e-5):
    return (-prob * log(prob, eps = eps)).sum(dim = -1)

=======
>>>>>>> 27923e4e
def ema_inplace(old, new, decay):
    is_mps = str(old.device).startswith('mps:')

    if not is_mps:
        old.lerp_(new, 1 - decay)
    else:
        old.mul_(decay).add_(new * (1 - decay))

def uniform_init(*shape):
    t = torch.empty(shape)
    nn.init.kaiming_uniform_(t)
    return t

def gumbel_noise(t):
    noise = torch.zeros_like(t).uniform_(0, 1)
    return -log(-log(noise))

def gumbel_sample(
    logits,
    temperature = 1.,
    stochastic = False,
    straight_through = False,
    reinmax = False,
    dim = -1,
    training = True
):
    dtype, size = logits.dtype, logits.shape[dim]

    if training and stochastic and temperature > 0:
        sampling_logits = (logits / temperature) + gumbel_noise(logits)
    else:
        sampling_logits = logits

    ind = sampling_logits.argmax(dim = dim)
    one_hot = F.one_hot(ind, size).type(dtype)

    assert not (reinmax and not straight_through), 'reinmax can only be turned on if using straight through gumbel softmax'

    if not straight_through or temperature <= 0. or not training:
        return ind, one_hot

    # use reinmax for better second-order accuracy - https://arxiv.org/abs/2304.08612
    # algorithm 2

    if reinmax:
        π0 = logits.softmax(dim = dim)
        π1 = (one_hot + (logits / temperature).softmax(dim = dim)) / 2
        π1 = ((log(π1) - logits).detach() + logits).softmax(dim = 1)
        π2 = 2 * π1 - 0.5 * π0
        one_hot = π2 - π2.detach() + one_hot
    else:
        π1 = (logits / temperature).softmax(dim = dim)
        one_hot = one_hot + π1 - π1.detach()

    return ind, one_hot

def laplace_smoothing(x, n_categories, eps = 1e-5, dim = -1):
    denom = x.sum(dim = dim, keepdim = True)
    return (x + eps) / (denom + n_categories * eps)

def sample_vectors(samples, num):
    num_samples, device = samples.shape[0], samples.device
    if num_samples >= num:
        indices = torch.randperm(num_samples, device = device)[:num]
    else:
        indices = torch.randint(0, num_samples, (num,), device = device)

    return samples[indices]

def batched_sample_vectors(samples, num):
    return torch.stack([sample_vectors(sample, num) for sample in samples.unbind(dim = 0)], dim = 0)

def pad_shape(shape, size, dim = 0):
    return [size if i == dim else s for i, s in enumerate(shape)]

def sample_multinomial(total_count, probs):
    device = probs.device
    probs = probs.cpu()

    total_count = probs.new_full((), total_count)
    remainder = probs.new_ones(())
    sample = torch.empty_like(probs, dtype = torch.long)

    for i, p in enumerate(probs):
        s = torch.binomial(total_count, p / remainder)
        sample[i] = s
        total_count -= s
        remainder -= p

    assert total_count == 0, f'invalid total count {total_count}'

    return sample.to(device)

def all_gather_sizes(x, dim):
    size = torch.tensor(x.shape[dim], dtype = torch.long, device = x.device)
    all_sizes = [torch.empty_like(size) for _ in range(distributed.get_world_size())]
    distributed.all_gather(all_sizes, size)
    return torch.stack(all_sizes)

def all_gather_variably_sized(x, sizes, dim = 0):
    rank = distributed.get_rank()
    all_x = []

    for i, size in enumerate(sizes):
        t = x if i == rank else x.new_empty(pad_shape(x.shape, size, dim))
        distributed.broadcast(t, src = i, async_op = True)
        all_x.append(t)

    distributed.barrier()
    return all_x

def sample_vectors_distributed(local_samples, num):
    local_samples = rearrange(local_samples, '1 ... -> ...')

    rank = distributed.get_rank()
    all_num_samples = all_gather_sizes(local_samples, dim = 0)

    if rank == 0:
        samples_per_rank = sample_multinomial(num, all_num_samples / all_num_samples.sum())
    else:
        samples_per_rank = torch.empty_like(all_num_samples)

    distributed.broadcast(samples_per_rank, src = 0)
    samples_per_rank = samples_per_rank.tolist()

    local_samples = sample_vectors(local_samples, samples_per_rank[rank])
    all_samples = all_gather_variably_sized(local_samples, samples_per_rank, dim = 0)
    out = torch.cat(all_samples, dim = 0)

    return rearrange(out, '... -> 1 ...')

def batched_bincount(x, *, minlength):
    batch, dtype, device = x.shape[0], x.dtype, x.device
    target = torch.zeros(batch, minlength, dtype = dtype, device = device)
    values = torch.ones_like(x)
    target.scatter_add_(-1, x, values)
    return target

def kmeans(
    samples,
    num_clusters,
    num_iters = 10,
    use_cosine_sim = False,
    sample_fn = batched_sample_vectors,
    all_reduce_fn = noop
):
    num_codebooks, dim, dtype, device = samples.shape[0], samples.shape[-1], samples.dtype, samples.device

    means = sample_fn(samples, num_clusters)

    for _ in range(num_iters):
        if use_cosine_sim:
            dists = samples @ rearrange(means, 'h n d -> h d n')
        else:
            dists = -cdist(samples, means)

        buckets = torch.argmax(dists, dim = -1)
        bins = batched_bincount(buckets, minlength = num_clusters)
        all_reduce_fn(bins)

        zero_mask = bins == 0
        bins_min_clamped = bins.masked_fill(zero_mask, 1)

        new_means = buckets.new_zeros(num_codebooks, num_clusters, dim, dtype = dtype)

        new_means.scatter_add_(1, repeat(buckets, 'h n -> h n d', d = dim), samples)
        new_means = new_means / rearrange(bins_min_clamped, '... -> ... 1')
        all_reduce_fn(new_means)

        if use_cosine_sim:
            new_means = l2norm(new_means)

        means = torch.where(
            rearrange(zero_mask, '... -> ... 1'),
            means,
            new_means
        )

    return means, bins

def batched_embedding(indices, embeds):
    batch, dim = indices.shape[1], embeds.shape[-1]
    indices = repeat(indices, 'h b n -> h b n d', d = dim)
    embeds = repeat(embeds, 'h c d -> h b c d', b = batch)
    return embeds.gather(2, indices)

# distributed helpers

@cache
def is_distributed():
    return distributed.is_initialized() and distributed.get_world_size() > 1

def maybe_distributed_mean(t):
    if not is_distributed():
        return t

    distributed.all_reduce(t)
    t = t / distributed.get_world_size()
    return t

# regularization losses

def orthogonal_loss_fn(t):
    # eq (2) from https://arxiv.org/abs/2112.00384
    h, n = t.shape[:2]
    normed_codes = l2norm(t)
    cosine_sim = einsum('h i d, h j d -> h i j', normed_codes, normed_codes)
    return (cosine_sim ** 2).sum() / (h * n ** 2) - (1 / n)

# distance types

class EuclideanCodebook(Module):
    def __init__(
        self,
        dim,
        codebook_size,
        num_codebooks = 1,
        kmeans_init = False,
        kmeans_iters = 10,
        sync_kmeans = True,
        decay = 0.8,
        eps = 1e-5,
        threshold_ema_dead_code = 2,
        reset_cluster_size = None,
        use_ddp = False,
        distributed_replace_codes = True,
        learnable_codebook = False,
        gumbel_sample = gumbel_sample,
        sample_codebook_temp = 1.,
        ema_update = True,
        affine_param = False,
        sync_affine_param = False,
        affine_param_batch_decay = 0.99,
        affine_param_codebook_decay = 0.9
    ):
        super().__init__()
        self.transform_input = identity

        self.decay = decay
        self.ema_update = ema_update

        init_fn = uniform_init if not kmeans_init else torch.zeros
        embed = init_fn(num_codebooks, codebook_size, dim)

        self.codebook_size = codebook_size
        self.num_codebooks = num_codebooks

        self.kmeans_iters = kmeans_iters
        self.eps = eps
        self.threshold_ema_dead_code = threshold_ema_dead_code
        self.reset_cluster_size = default(reset_cluster_size, threshold_ema_dead_code)

        assert callable(gumbel_sample)
        self.gumbel_sample = gumbel_sample
        self.sample_codebook_temp = sample_codebook_temp

        assert not (use_ddp and num_codebooks > 1 and kmeans_init), 'kmeans init is not compatible with multiple codebooks in distributed environment for now'

        self.sample_fn = sample_vectors_distributed if use_ddp and sync_kmeans else batched_sample_vectors

        self.distributed_replace_codes = distributed_replace_codes
        self.replace_sample_fn = sample_vectors_distributed if use_ddp and sync_kmeans and distributed_replace_codes else batched_sample_vectors

        self.kmeans_all_reduce_fn = distributed.all_reduce if use_ddp and sync_kmeans else noop
        self.all_reduce_fn = distributed.all_reduce if use_ddp else noop

        self.register_buffer('initted', torch.Tensor([not kmeans_init]))
        self.register_buffer('cluster_size', torch.zeros(num_codebooks, codebook_size))
        self.register_buffer('embed_avg', embed.clone())

        self.learnable_codebook = learnable_codebook
        if learnable_codebook:
            self.embed = nn.Parameter(embed)
        else:
            self.register_buffer('embed', embed)

        # affine related params

        self.affine_param = affine_param
        self.sync_affine_param = sync_affine_param

        if not affine_param:
            return

        self.affine_param_batch_decay = affine_param_batch_decay
        self.affine_param_codebook_decay = affine_param_codebook_decay

        self.register_buffer('batch_mean', None)
        self.register_buffer('batch_variance', None)

        self.register_buffer('codebook_mean_needs_init', torch.Tensor([True]))
        self.register_buffer('codebook_mean', torch.empty(num_codebooks, 1, dim))
        self.register_buffer('codebook_variance_needs_init', torch.Tensor([True]))
        self.register_buffer('codebook_variance', torch.empty(num_codebooks, 1, dim))

    @torch.jit.ignore
    def init_embed_(self, data, mask = None):
        if self.initted:
            return

        if exists(mask):
            c = data.shape[0]
            data = rearrange(data[mask], '(c n) d -> c n d', c = c)

        embed, cluster_size = kmeans(
            data,
            self.codebook_size,
            self.kmeans_iters,
            sample_fn = self.sample_fn,
            all_reduce_fn = self.kmeans_all_reduce_fn
        )

        embed_sum = embed * rearrange(cluster_size, '... -> ... 1')

        self.embed.data.copy_(embed)
        self.embed_avg.data.copy_(embed_sum)
        self.cluster_size.data.copy_(cluster_size)
        self.initted.data.copy_(torch.Tensor([True]))

    @torch.jit.ignore
    def update_with_decay(self, buffer_name, new_value, decay):
        old_value = getattr(self, buffer_name)

        needs_init = getattr(self, buffer_name + "_needs_init", False)

        if needs_init:
            self.register_buffer(buffer_name + "_needs_init", torch.Tensor([False]))

        if not exists(old_value) or needs_init:
            self.register_buffer(buffer_name, new_value.detach())

            return

        value = old_value * decay + new_value.detach() * (1 - decay)
        self.register_buffer(buffer_name, value)

    @torch.jit.ignore
    def update_affine(self, data, embed, mask = None):
        assert self.affine_param

        var_fn = partial(torch.var, unbiased = False)

        # calculate codebook mean and variance

        embed = rearrange(embed, 'h ... d -> h (...) d')

        if self.training:
            self.update_with_decay('codebook_mean', reduce(embed, 'h n d -> h 1 d', 'mean'), self.affine_param_codebook_decay)
            self.update_with_decay('codebook_variance', reduce(embed, 'h n d -> h 1 d', var_fn), self.affine_param_codebook_decay)

        # prepare batch data, which depends on whether it has masking

        data = rearrange(data, 'h ... d -> h (...) d')

        if exists(mask):
            c = data.shape[0]
            data = rearrange(data[mask], '(c n) d -> c n d', c = c)

        # calculate batch mean and variance

        if not self.sync_affine_param:
            self.update_with_decay('batch_mean', reduce(data, 'h n d -> h 1 d', 'mean'), self.affine_param_batch_decay)
            self.update_with_decay('batch_variance', reduce(data, 'h n d -> h 1 d', var_fn), self.affine_param_batch_decay)
            return

        num_vectors, device, dtype = data.shape[-2], data.device, data.dtype

        # number of vectors, for denominator

        num_vectors = torch.tensor([num_vectors], device = device, dtype = dtype)
        distributed.all_reduce(num_vectors)

        # calculate distributed mean

        batch_sum = reduce(data, 'h n d -> h 1 d', 'sum')
        distributed.all_reduce(batch_sum)
        batch_mean = batch_sum / num_vectors

        self.update_with_decay('batch_mean', batch_mean, self.affine_param_batch_decay)

        # calculate distributed variance

        variance_numer = reduce((data - batch_mean) ** 2, 'h n d -> h 1 d', 'sum')
        distributed.all_reduce(variance_numer)
        batch_variance = variance_numer / num_vectors

        self.update_with_decay('batch_variance', batch_variance, self.affine_param_batch_decay)

    def replace(self, batch_samples, batch_mask):
        for ind, (samples, mask) in enumerate(zip(batch_samples, batch_mask)):
            sampled = self.replace_sample_fn(rearrange(samples, '... -> 1 ...'), mask.sum().item())
            sampled = rearrange(sampled, '1 ... -> ...')

            if not self.distributed_replace_codes:
                sampled = maybe_distributed_mean(sampled)

            self.embed.data[ind][mask] = sampled
            self.cluster_size.data[ind][mask] = self.reset_cluster_size
            self.embed_avg.data[ind][mask] = sampled * self.reset_cluster_size

    def expire_codes_(self, batch_samples):
        if self.threshold_ema_dead_code == 0:
            return

        expired_codes = self.cluster_size < self.threshold_ema_dead_code

        if not torch.any(expired_codes):
            return

        batch_samples = rearrange(batch_samples, 'h ... d -> h (...) d')
        self.replace(batch_samples, batch_mask = expired_codes)

    @autocast(enabled = False)
    def forward(
        self,
        x,
        sample_codebook_temp = None,
        mask = None,
        freeze_codebook = False
    ):
        needs_codebook_dim = x.ndim < 4
        sample_codebook_temp = default(sample_codebook_temp, self.sample_codebook_temp)

        x = x.float()

        if needs_codebook_dim:
            x = rearrange(x, '... -> 1 ...')

        dtype = x.dtype
        flatten, ps = pack_one(x, 'h * d')

        if exists(mask):
            mask = repeat(mask, 'b n -> c (b h n)', c = flatten.shape[0], h = flatten.shape[-2] // (mask.shape[0] * mask.shape[1]))

        self.init_embed_(flatten, mask = mask)

        if self.affine_param:
            self.update_affine(flatten, self.embed, mask = mask)

        embed = self.embed if self.learnable_codebook else self.embed.detach()

        if self.affine_param:
            codebook_std = self.codebook_variance.clamp(min = 1e-5).sqrt()
            batch_std = self.batch_variance.clamp(min = 1e-5).sqrt()
            embed = (embed - self.codebook_mean) * (batch_std / codebook_std) + self.batch_mean

        dist = -cdist(flatten, embed)

        embed_ind, embed_onehot = self.gumbel_sample(dist, dim = -1, temperature = sample_codebook_temp, training = self.training)

        embed_ind = unpack_one(embed_ind, ps, 'h *')

        if self.training:
            unpacked_onehot = unpack_one(embed_onehot, ps, 'h * c')
            quantize = einsum('h b n c, h c d -> h b n d', unpacked_onehot, embed)
        else:
            quantize = batched_embedding(embed_ind, embed)

        if self.training and self.ema_update and not freeze_codebook:

            if self.affine_param:
                flatten = (flatten - self.batch_mean) * (codebook_std / batch_std) + self.codebook_mean

            if exists(mask):
                embed_onehot[~mask] = 0.

            cluster_size = embed_onehot.sum(dim = 1)

            self.all_reduce_fn(cluster_size)
            ema_inplace(self.cluster_size.data, cluster_size, self.decay)

            embed_sum = einsum('h n d, h n c -> h c d', flatten, embed_onehot)
            embed_sum = embed_sum.contiguous()
            self.all_reduce_fn(embed_sum)

            ema_inplace(self.embed_avg.data, embed_sum, self.decay)

            cluster_size = laplace_smoothing(self.cluster_size, self.codebook_size, self.eps) * self.cluster_size.sum(dim = -1, keepdim = True)

            embed_normalized = self.embed_avg / rearrange(cluster_size, '... -> ... 1')
            self.embed.data.copy_(embed_normalized)
            self.expire_codes_(x)

        if needs_codebook_dim:
            quantize, embed_ind = map(lambda t: rearrange(t, '1 ... -> ...'), (quantize, embed_ind))

        dist = unpack_one(dist, ps, 'h * d')

        return quantize, embed_ind, dist

class CosineSimCodebook(Module):
    def __init__(
        self,
        dim,
        codebook_size,
        num_codebooks = 1,
        kmeans_init = False,
        kmeans_iters = 10,
        sync_kmeans = True,
        decay = 0.8,
        eps = 1e-5,
        threshold_ema_dead_code = 2,
        reset_cluster_size = None,
        use_ddp = False,
        distributed_replace_codes = True,
        learnable_codebook = False,
        gumbel_sample = gumbel_sample,
        sample_codebook_temp = 1.,
        ema_update = True,
    ):
        super().__init__()
        self.transform_input = l2norm

        self.ema_update = ema_update
        self.decay = decay

        if not kmeans_init:
            embed = l2norm(uniform_init(num_codebooks, codebook_size, dim))
        else:
            embed = torch.zeros(num_codebooks, codebook_size, dim)

        self.codebook_size = codebook_size
        self.num_codebooks = num_codebooks

        self.kmeans_iters = kmeans_iters
        self.eps = eps
        self.threshold_ema_dead_code = threshold_ema_dead_code
        self.reset_cluster_size = default(reset_cluster_size, threshold_ema_dead_code)

        assert callable(gumbel_sample)
        self.gumbel_sample = gumbel_sample
        self.sample_codebook_temp = sample_codebook_temp

        self.sample_fn = sample_vectors_distributed if use_ddp and sync_kmeans else batched_sample_vectors

        self.distributed_replace_codes = distributed_replace_codes
        self.replace_sample_fn = sample_vectors_distributed if use_ddp and sync_kmeans and distributed_replace_codes else batched_sample_vectors

        self.kmeans_all_reduce_fn = distributed.all_reduce if use_ddp and sync_kmeans else noop
        self.all_reduce_fn = distributed.all_reduce if use_ddp else noop

        self.register_buffer('initted', torch.Tensor([not kmeans_init]))
        self.register_buffer('cluster_size', torch.zeros(num_codebooks, codebook_size))
        self.register_buffer('embed_avg', embed.clone())

        self.learnable_codebook = learnable_codebook
        if learnable_codebook:
            self.embed = nn.Parameter(embed)
        else:
            self.register_buffer('embed', embed)

    @torch.jit.ignore
    def init_embed_(self, data, mask = None):
        if self.initted:
            return

        if exists(mask):
            c = data.shape[0]
            data = rearrange(data[mask], '(c n) d -> c n d', c = c)

        embed, cluster_size = kmeans(
            data,
            self.codebook_size,
            self.kmeans_iters,
            use_cosine_sim = True,
            sample_fn = self.sample_fn,
            all_reduce_fn = self.kmeans_all_reduce_fn
        )

        embed_sum = embed * rearrange(cluster_size, '... -> ... 1')

        self.embed.data.copy_(embed)
        self.embed_avg.data.copy_(embed_sum)
        self.cluster_size.data.copy_(cluster_size)
        self.initted.data.copy_(torch.Tensor([True]))

    def replace(self, batch_samples, batch_mask):
        batch_samples = l2norm(batch_samples)

        for ind, (samples, mask) in enumerate(zip(batch_samples, batch_mask)):
            sampled = self.replace_sample_fn(rearrange(samples, '... -> 1 ...'), mask.sum().item())
            sampled = rearrange(sampled, '1 ... -> ...')

            if not self.distributed_replace_codes:
                sampled = maybe_distributed_mean(sampled)

            self.embed.data[ind][mask] = sampled
            self.embed_avg.data[ind][mask] = sampled * self.reset_cluster_size
            self.cluster_size.data[ind][mask] = self.reset_cluster_size

    def expire_codes_(self, batch_samples):
        if self.threshold_ema_dead_code == 0:
            return

        expired_codes = self.cluster_size < self.threshold_ema_dead_code

        if not torch.any(expired_codes):
            return

        batch_samples = rearrange(batch_samples, 'h ... d -> h (...) d')
        self.replace(batch_samples, batch_mask = expired_codes)

    @autocast(enabled = False)
    def forward(
        self,
        x,
        sample_codebook_temp = None,
        mask = None,
        freeze_codebook = False
    ):
        needs_codebook_dim = x.ndim < 4
        sample_codebook_temp = default(sample_codebook_temp, self.sample_codebook_temp)

        x = x.float()

        if needs_codebook_dim:
            x = rearrange(x, '... -> 1 ...')

        dtype = x.dtype

        flatten, ps = pack_one(x, 'h * d')

        if exists(mask):
            mask = repeat(mask, 'b n -> c (b h n)', c = flatten.shape[0], h = flatten.shape[-2] // (mask.shape[0] * mask.shape[1]))

        self.init_embed_(flatten, mask = mask)

        embed = self.embed if self.learnable_codebook else self.embed.detach()

        dist = einsum('h n d, h c d -> h n c', flatten, embed)

        embed_ind, embed_onehot = self.gumbel_sample(dist, dim = -1, temperature = sample_codebook_temp, training = self.training)
        embed_ind = unpack_one(embed_ind, ps, 'h *')

        if self.training:
            unpacked_onehot = unpack_one(embed_onehot, ps, 'h * c')
            quantize = einsum('h b n c, h c d -> h b n d', unpacked_onehot, embed)
        else:
            quantize = batched_embedding(embed_ind, embed)

        if self.training and self.ema_update and not freeze_codebook:
            if exists(mask):
                embed_onehot[~mask] = 0.

            bins = embed_onehot.sum(dim = 1)
            self.all_reduce_fn(bins)

            ema_inplace(self.cluster_size.data, bins, self.decay)

            embed_sum = einsum('h n d, h n c -> h c d', flatten, embed_onehot)
            embed_sum = embed_sum.contiguous()
            self.all_reduce_fn(embed_sum)

            ema_inplace(self.embed_avg.data, embed_sum, self.decay)

            cluster_size = laplace_smoothing(self.cluster_size, self.codebook_size, self.eps) * self.cluster_size.sum(dim = -1, keepdim = True)

            embed_normalized = self.embed_avg / rearrange(cluster_size, '... -> ... 1')
            embed_normalized = l2norm(embed_normalized)

            self.embed.data.copy_(l2norm(embed_normalized))
            self.expire_codes_(x)

        if needs_codebook_dim:
            quantize, embed_ind = map(lambda t: rearrange(t, '1 ... -> ...'), (quantize, embed_ind))

        dist = unpack_one(dist, ps, 'h * d')
        return quantize, embed_ind, dist

# main class

LossBreakdown = namedtuple('LossBreakdown', [
    'commitment',
    'codebook_diversity',
    'orthogonal_reg',
    'inplace_optimize',
])

class VectorQuantize(Module):
    def __init__(
        self,
        dim,
        codebook_size,
        codebook_dim = None,
        heads = 1,
        separate_codebook_per_head = False,
        decay = 0.8,
        eps = 1e-5,
        freeze_codebook = False,
        kmeans_init = False,
        kmeans_iters = 10,
        sync_kmeans = True,
        use_cosine_sim = False,
        layernorm_after_project_in = False, # proposed by @SaltyChtao here https://github.com/lucidrains/vector-quantize-pytorch/issues/26#issuecomment-1324711561
        threshold_ema_dead_code = 0,
        channel_last = True,
        accept_image_fmap = False,
        commitment_weight = 1.,
        commitment_use_cross_entropy_loss = False,
        orthogonal_reg_weight = 0.,
        orthogonal_reg_active_codes_only = False,
        orthogonal_reg_max_codes = None,
        codebook_diversity_loss_weight = 0.,
        codebook_diversity_temperature = 100.,
        stochastic_sample_codes = False,
        sample_codebook_temp = 1.,
        straight_through = False,
        distributed_replace_codes = True,
        reinmax = False,  # using reinmax for improved straight-through, assuming straight through helps at all
        sync_codebook = None,
        sync_affine_param = False,
        ema_update = True,
        learnable_codebook = False,
        in_place_codebook_optimizer: Callable[..., Optimizer] = None, # Optimizer used to update the codebook embedding if using learnable_codebook
        affine_param = False,
        affine_param_batch_decay = 0.99,
        affine_param_codebook_decay = 0.9, 
        sync_update_v = 0., # the v that controls optimistic vs pessimistic update for synchronous update rule (21) https://minyoungg.github.io/vqtorch/assets/draft_050523.pdf
    ):
        super().__init__()
        self.dim = dim
        self.heads = heads
        self.separate_codebook_per_head = separate_codebook_per_head

        codebook_dim = default(codebook_dim, dim)
        codebook_input_dim = codebook_dim * heads

        requires_projection = codebook_input_dim != dim

        self.project_in = Sequential(
            nn.Linear(dim, codebook_input_dim),
            nn.LayerNorm(codebook_input_dim) if layernorm_after_project_in else None
        ) if requires_projection else nn.Identity()

        self.project_out = nn.Linear(codebook_input_dim, dim) if requires_projection else nn.Identity()

        self.has_projections = requires_projection

        self.eps = eps

        self.has_commitment_loss = commitment_weight > 0.
        self.commitment_weight = commitment_weight
        self.commitment_use_cross_entropy_loss = commitment_use_cross_entropy_loss # whether to use cross entropy loss to codebook as commitment loss

        self.learnable_codebook = learnable_codebook

        has_codebook_orthogonal_loss = orthogonal_reg_weight > 0.
        self.has_codebook_orthogonal_loss = has_codebook_orthogonal_loss
        self.orthogonal_reg_weight = orthogonal_reg_weight
        self.orthogonal_reg_active_codes_only = orthogonal_reg_active_codes_only
        self.orthogonal_reg_max_codes = orthogonal_reg_max_codes

        has_codebook_diversity_loss = codebook_diversity_loss_weight > 0.
        self.has_codebook_diversity_loss = has_codebook_diversity_loss
        self.codebook_diversity_temperature = codebook_diversity_temperature
        self.codebook_diversity_loss_weight = codebook_diversity_loss_weight

        assert not (ema_update and learnable_codebook), 'learnable codebook not compatible with EMA update'

        assert 0 <= sync_update_v <= 1.
        assert not (sync_update_v > 0. and not learnable_codebook), 'learnable codebook must be turned on'

        self.sync_update_v = sync_update_v

        codebook_class = EuclideanCodebook if not use_cosine_sim else CosineSimCodebook

        gumbel_sample_fn = partial(
            gumbel_sample,
            stochastic = stochastic_sample_codes,
            reinmax = reinmax,
            straight_through = straight_through
        )

        if not exists(sync_codebook):
            sync_codebook = is_distributed()

        codebook_kwargs = dict(
            dim = codebook_dim,
            num_codebooks = heads if separate_codebook_per_head else 1,
            codebook_size = codebook_size,
            kmeans_init = kmeans_init,
            kmeans_iters = kmeans_iters,
            sync_kmeans = sync_kmeans,
            decay = decay,
            eps = eps,
            threshold_ema_dead_code = threshold_ema_dead_code,
            use_ddp = sync_codebook,
            learnable_codebook = has_codebook_orthogonal_loss or learnable_codebook,
            sample_codebook_temp = sample_codebook_temp,
            gumbel_sample = gumbel_sample_fn,
            ema_update = ema_update,
            distributed_replace_codes = distributed_replace_codes
        )

        if affine_param:
            assert not use_cosine_sim, 'affine param is only compatible with euclidean codebook'
            codebook_kwargs = dict(
                **codebook_kwargs,
                affine_param = True,
                sync_affine_param = sync_affine_param,
                affine_param_batch_decay = affine_param_batch_decay,
                affine_param_codebook_decay = affine_param_codebook_decay,
            )

        self._codebook = codebook_class(**codebook_kwargs)

        self.in_place_codebook_optimizer = in_place_codebook_optimizer(self._codebook.parameters()) if exists(in_place_codebook_optimizer) else None

        self.codebook_size = codebook_size

        self.accept_image_fmap = accept_image_fmap
        self.channel_last = channel_last

        self.register_buffer('zero', torch.tensor(0.), persistent = False)

    @property
    def codebook(self):
        codebook = self._codebook.embed

        if self.separate_codebook_per_head:
            return codebook

        return rearrange(codebook, '1 ... -> ...')

    @codebook.setter
    def codebook(self, codes):
        if not self.separate_codebook_per_head:
            codes = rearrange(codes, '... -> 1 ...')

        self._codebook.embed.copy_(codes)

    def get_codes_from_indices(self, indices):
        codebook = self.codebook
        is_multiheaded = codebook.ndim > 2

        if not is_multiheaded:
            codes = codebook[indices]
        else:
            indices, ps = pack_one(indices, 'b * h')
            indices = rearrange(indices, 'b n h -> b h n')

            indices = repeat(indices, 'b h n -> b h n d', d = codebook.shape[-1])
            codebook = repeat(codebook, 'h n d -> b h n d', b = indices.shape[0])

            codes = codebook.gather(2, indices)
            codes = rearrange(codes, 'b h n d -> b n (h d)')
            codes = unpack_one(codes, ps, 'b * d')

        if not self.channel_last:
            codes = rearrange(codes, 'b ... d -> b d ...')

        return codes

    def get_output_from_indices(self, indices):
        codes = self.get_codes_from_indices(indices)
        return self.project_out(codes)

    def forward(
        self,
        x,
        indices = None,
        mask = None,
        sample_codebook_temp = None,
        freeze_codebook = False,
        return_loss_breakdown = False,
    ):
        orig_input = x

        only_one = x.ndim == 2

        if only_one:
            assert not exists(mask)
            x = rearrange(x, 'b d -> b 1 d')

        shape, device, heads, is_multiheaded, codebook_size, return_loss = x.shape, x.device, self.heads, self.heads > 1, self.codebook_size, exists(indices)

        need_transpose = not self.channel_last and not self.accept_image_fmap
        should_inplace_optimize = exists(self.in_place_codebook_optimizer)

        # rearrange inputs

        if self.accept_image_fmap:
            height, width = x.shape[-2:]
            x = rearrange(x, 'b c h w -> b (h w) c')

        if need_transpose:
            x = rearrange(x, 'b d n -> b n d')

        # project input

        x = self.project_in(x)

        # handle multi-headed separate codebooks

        if is_multiheaded:
            ein_rhs_eq = 'h b n d' if self.separate_codebook_per_head else '1 (b h) n d'
            x = rearrange(x, f'b n (h d) -> {ein_rhs_eq}', h = heads)

        # l2norm for cosine sim, otherwise identity

        x = self._codebook.transform_input(x)

        # codebook forward kwargs

        codebook_forward_kwargs = dict(
            sample_codebook_temp = sample_codebook_temp,
            mask = mask,
            freeze_codebook = freeze_codebook
        )

        # quantize

        quantize, embed_ind, distances = self._codebook(x, **codebook_forward_kwargs)

        # losses for loss breakdown

        commit_loss = orthogonal_reg_loss = inplace_optimize_loss = codebook_diversity_loss = self.zero

        # one step in-place update

        if should_inplace_optimize and self.training and not freeze_codebook:

            if exists(mask):
                loss = F.mse_loss(quantize, x.detach(), reduction = 'none')

                loss_mask = mask
                if is_multiheaded:
                    loss_mask = repeat(mask, 'b n -> c (b h) n', c = loss.shape[0], h = loss.shape[1] // mask.shape[0])

                loss = loss[loss_mask].mean()

            else:
                loss = F.mse_loss(quantize, x.detach())

            loss.backward()
            self.in_place_codebook_optimizer.step()
            self.in_place_codebook_optimizer.zero_grad()

            inplace_optimize_loss = loss

            # quantize again

            quantize, embed_ind, distances = self._codebook(x, **codebook_forward_kwargs)

        if self.training:
            # determine code to use for commitment loss
            maybe_detach = torch.detach if not self.learnable_codebook or freeze_codebook else identity

            commit_quantize = maybe_detach(quantize)            

            # straight through

            quantize = x + (quantize - x).detach()

            if self.sync_update_v > 0.:
                # (21) in https://minyoungg.github.io/vqtorch/assets/draft_050523.pdf
                quantize = quantize + self.sync_update_v * (quantize - quantize.detach())

        # function for calculating cross entropy loss to distance matrix
        # used for (1) naturalspeech2 training residual vq latents to be close to the correct codes and (2) cross-entropy based commitment loss

        def calculate_ce_loss(codes):
            if not is_multiheaded:
                dist_einops_eq = '1 b n l -> b l n'
            elif self.separate_codebook_per_head:
                dist_einops_eq = 'c b n l -> b l n c'
            else:
                dist_einops_eq = '1 (b h) n l -> b l n h'

            ce_loss = F.cross_entropy(
                rearrange(distances, dist_einops_eq, b = shape[0]),
                codes,
                ignore_index = -1
            )

            return ce_loss

        # if returning cross entropy loss on codes that were passed in

        if return_loss:
            return quantize, calculate_ce_loss(indices)

        # transform embedding indices

        if is_multiheaded:
            if self.separate_codebook_per_head:
                embed_ind = rearrange(embed_ind, 'h b n -> b n h', h = heads)
            else:
                embed_ind = rearrange(embed_ind, '1 (b h) n -> b n h', h = heads)

        if self.accept_image_fmap:
            embed_ind = rearrange(embed_ind, 'b (h w) ... -> b h w ...', h = height, w = width)

        if only_one:
            embed_ind = rearrange(embed_ind, 'b 1 ... -> b ...')

        # aggregate loss

        loss = torch.tensor([0.], device = device, requires_grad = self.training)

        if self.training:
            # calculate codebook diversity loss (negative of entropy) if needed

            if self.has_codebook_diversity_loss:
                prob = (-distances * self.codebook_diversity_temperature).softmax(dim = -1)
                avg_prob = reduce(prob, '... n l -> n l', 'mean')
                codebook_diversity_loss = -entropy(avg_prob).mean()

                loss = loss + codebook_diversity_loss * self.codebook_diversity_loss_weight

            # commitment loss

            if self.has_commitment_loss:
                if self.commitment_use_cross_entropy_loss:
                    if exists(mask):
                        ce_loss_mask = mask
                        if is_multiheaded:
                            ce_loss_mask = repeat(ce_loss_mask, 'b n -> b n h', h = heads)

                        embed_ind.masked_fill_(~ce_loss_mask, -1)

                    commit_loss = calculate_ce_loss(embed_ind)
                else:
                    if exists(mask):
                        # with variable lengthed sequences
                        commit_loss = F.mse_loss(commit_quantize, x, reduction = 'none')

                        loss_mask = mask
                        if is_multiheaded:
                            loss_mask = repeat(loss_mask, 'b n -> c (b h) n', c = commit_loss.shape[0], h = commit_loss.shape[1] // mask.shape[0])

                        commit_loss = commit_loss[loss_mask].mean()
                    else:
                        commit_loss = F.mse_loss(commit_quantize, x)

                loss = loss + commit_loss * self.commitment_weight

            if self.has_codebook_orthogonal_loss:
                codebook = self._codebook.embed

                # only calculate orthogonal loss for the activated codes for this batch

                if self.orthogonal_reg_active_codes_only:
                    assert not (is_multiheaded and self.separate_codebook_per_head), 'orthogonal regularization for only active codes not compatible with multi-headed with separate codebooks yet'
                    unique_code_ids = torch.unique(embed_ind)
                    codebook = codebook[:, unique_code_ids]

                num_codes = codebook.shape[-2]

                if exists(self.orthogonal_reg_max_codes) and num_codes > self.orthogonal_reg_max_codes:
                    rand_ids = torch.randperm(num_codes, device = device)[:self.orthogonal_reg_max_codes]
                    codebook = codebook[:, rand_ids]

                orthogonal_reg_loss = orthogonal_loss_fn(codebook)
                loss = loss + orthogonal_reg_loss * self.orthogonal_reg_weight

        # handle multi-headed quantized embeddings

        if is_multiheaded:
            if self.separate_codebook_per_head:
                quantize = rearrange(quantize, 'h b n d -> b n (h d)', h = heads)
            else:
                quantize = rearrange(quantize, '1 (b h) n d -> b n (h d)', h = heads)

        # project out

        quantize = self.project_out(quantize)

        # rearrange quantized embeddings

        if need_transpose:
            quantize = rearrange(quantize, 'b n d -> b d n')

        if self.accept_image_fmap:
            quantize = rearrange(quantize, 'b (h w) c -> b c h w', h = height, w = width)

        if only_one:
            quantize = rearrange(quantize, 'b 1 d -> b d')

        # if masking, only return quantized for where mask has True

        if exists(mask):
            quantize = torch.where(
                rearrange(mask, '... -> ... 1'),
                quantize,
                orig_input
            )

        if not return_loss_breakdown:
            return quantize, embed_ind, loss

        loss_breakdown = LossBreakdown(commit_loss, codebook_diversity_loss, orthogonal_reg_loss, inplace_optimize_loss)

        return quantize, embed_ind, loss, loss_breakdown<|MERGE_RESOLUTION|>--- conflicted
+++ resolved
@@ -1,4 +1,3 @@
-<<<<<<< HEAD
 from functools import partial, cache
 from collections import namedtuple
 
@@ -6,12 +5,6 @@
 from torch.nn import Module
 from torch import nn, einsum
 import torch.nn.functional as F
-=======
-from functools import partial
-from typing import Callable
-
-import torch
->>>>>>> 27923e4e
 import torch.distributed as distributed
 import torch.nn.functional as F
 from einops import rearrange, reduce, repeat
@@ -50,15 +43,6 @@
     xy = einsum('b i d, b j d -> b i j', x, y) * -2
     return (rearrange(x2, 'b i -> b i 1') + rearrange(y2, 'b j -> b 1 j') + xy).clamp(min = 0).sqrt()
 
-<<<<<<< HEAD
-def log(t, eps = 1e-20):
-    return torch.log(t.clamp(min = eps))
-
-def entropy(prob, eps = 1e-5):
-    return (-prob * log(prob, eps = eps)).sum(dim = -1)
-
-=======
->>>>>>> 27923e4e
 def ema_inplace(old, new, decay):
     is_mps = str(old.device).startswith('mps:')
 
